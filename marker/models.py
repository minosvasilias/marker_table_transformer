import os
os.environ["PYTORCH_ENABLE_MPS_FALLBACK"] = "1" # For some reason, transformers decided to use .isin for a simple op, which is not supported on MPS


from marker.postprocessors.editor import load_editing_model
from surya.model.detection import segformer
from texify.model.model import load_model as load_texify_model
from texify.model.processor import load_processor as load_texify_processor
from marker.settings import settings
from surya.model.recognition.model import load_model as load_recognition_model
from surya.model.recognition.processor import load_processor as load_recognition_processor
from surya.model.ordering.model import load_model as load_order_model
from surya.model.ordering.processor import load_processor as load_order_processor
from marker.tables.table_transformer import load_model as load_table_transformer_model


def setup_recognition_model(langs, device=None, dtype=None):
    if device:
        rec_model = load_recognition_model(langs=langs, device=device, dtype=dtype)
    else:
        rec_model = load_recognition_model(langs=langs)
    rec_processor = load_recognition_processor()
    rec_model.processor = rec_processor
    return rec_model


def setup_detection_model(device=None, dtype=None):
    if device:
        model = segformer.load_model(device=device, dtype=dtype)
    else:
        model = segformer.load_model()

    processor = segformer.load_processor()
    model.processor = processor
    return model


def setup_texify_model(device=None, dtype=None):
    if device:
        texify_model = load_texify_model(checkpoint=settings.TEXIFY_MODEL_NAME, device=device, dtype=dtype)
    else:
        texify_model = load_texify_model(checkpoint=settings.TEXIFY_MODEL_NAME, device=settings.TORCH_DEVICE_MODEL, dtype=settings.TEXIFY_DTYPE)
    texify_processor = load_texify_processor()
    texify_model.processor = texify_processor
    return texify_model


def setup_layout_model(device=None, dtype=None):
    if device:
        model = segformer.load_model(checkpoint=settings.LAYOUT_MODEL_CHECKPOINT, device=device, dtype=dtype)
    else:
        model = segformer.load_model(checkpoint=settings.LAYOUT_MODEL_CHECKPOINT)
    processor = segformer.load_processor(checkpoint=settings.LAYOUT_MODEL_CHECKPOINT)
    model.processor = processor
    return model


def setup_order_model(device=None, dtype=None):
    if device:
        model = load_order_model(device=device, dtype=dtype)
    else:
        model = load_order_model()
    processor = load_order_processor()
    model.processor = processor
    return model


<<<<<<< HEAD
def setup_table_transformer_model():
    model = load_table_transformer_model()
    return model


def load_all_models(langs=None):
=======
def load_all_models(langs=None, device=None, dtype=None, force_load_ocr=False):
    if device is not None:
        assert dtype is not None, "Must provide dtype if device is provided"

>>>>>>> 0f792b5b
    # langs is optional list of languages to prune from recognition MoE model
    detection = setup_detection_model(device, dtype)
    layout = setup_layout_model(device, dtype)
    order = setup_order_model(device, dtype)
    edit = load_editing_model(device, dtype)

    # Only load recognition model if we'll need it for all pdfs
<<<<<<< HEAD
    ocr = setup_recognition_model(langs) if (settings.OCR_ENGINE == "surya" and settings.OCR_ALL_PAGES) else None
    texify = setup_texify_model()
    table_transformer = setup_table_transformer_model()
    model_lst = [texify, layout, order, edit, detection, ocr, table_transformer]
=======
    ocr = setup_recognition_model(langs, device, dtype)
    texify = setup_texify_model(device, dtype)
    model_lst = [texify, layout, order, edit, detection, ocr]
>>>>>>> 0f792b5b
    return model_lst<|MERGE_RESOLUTION|>--- conflicted
+++ resolved
@@ -65,19 +65,15 @@
     return model
 
 
-<<<<<<< HEAD
 def setup_table_transformer_model():
     model = load_table_transformer_model()
     return model
 
 
-def load_all_models(langs=None):
-=======
 def load_all_models(langs=None, device=None, dtype=None, force_load_ocr=False):
     if device is not None:
         assert dtype is not None, "Must provide dtype if device is provided"
 
->>>>>>> 0f792b5b
     # langs is optional list of languages to prune from recognition MoE model
     detection = setup_detection_model(device, dtype)
     layout = setup_layout_model(device, dtype)
@@ -85,14 +81,8 @@
     edit = load_editing_model(device, dtype)
 
     # Only load recognition model if we'll need it for all pdfs
-<<<<<<< HEAD
-    ocr = setup_recognition_model(langs) if (settings.OCR_ENGINE == "surya" and settings.OCR_ALL_PAGES) else None
-    texify = setup_texify_model()
+    ocr = setup_recognition_model(langs, device, dtype)
+    texify = setup_texify_model(device, dtype)
     table_transformer = setup_table_transformer_model()
     model_lst = [texify, layout, order, edit, detection, ocr, table_transformer]
-=======
-    ocr = setup_recognition_model(langs, device, dtype)
-    texify = setup_texify_model(device, dtype)
-    model_lst = [texify, layout, order, edit, detection, ocr]
->>>>>>> 0f792b5b
     return model_lst